package api

import (
	"context"
	"encoding/json"
	"fmt"
	"io/ioutil"
	"testing"
	"time"

<<<<<<< HEAD
/*
func init() {
	gen := genesis{
		genesisHash: []byte("TestGenesisHash"),
		genesisID:   "TestGenesisID",
	}
}
*/
=======
	"github.com/stretchr/testify/assert"
	"github.com/stretchr/testify/mock"

	"github.com/algorand/indexer/api/generated"
	"github.com/algorand/indexer/idb"
	"github.com/algorand/indexer/idb/mocks"
)
>>>>>>> 375449d2

func TestTransactionParamToTransactionFilter(t *testing.T) {
	tests := []struct {
		name          string
		params        generated.SearchForTransactionsParams
		filter        idb.TransactionFilter
		errorContains []string
	}{
		{
			"Default",
			generated.SearchForTransactionsParams{},
			idb.TransactionFilter{},
			nil,
		},
		{
			"Int field",
			generated.SearchForTransactionsParams{AssetId: uint64Ptr(1234)},
			idb.TransactionFilter{AssetId: 1234},
			nil,
		},
		{
			"Pointer field",
			generated.SearchForTransactionsParams{Round: uint64Ptr(1234)},
			idb.TransactionFilter{Round: uint64Ptr(1234)},
			nil,
		},
		{
			"Base64 field",
			generated.SearchForTransactionsParams{NotePrefix: bytePtr([]byte("SomeData"))},
			idb.TransactionFilter{NotePrefix: []byte("SomeData")},
			nil,
		},
		{
			"Enum fields",
			generated.SearchForTransactionsParams{TxType: strPtr("pay"), SigType: strPtr("lsig")},
			idb.TransactionFilter{TypeEnum: 1, SigType: "lsig"},
			nil,
		},
		{
			"Date time fields",
			generated.SearchForTransactionsParams{AfterTime: timePtr(time.Date(2020, 3, 4, 12, 0, 0, 0, time.FixedZone("UTC", 0)))},
			idb.TransactionFilter{AfterTime: time.Date(2020, 3, 4, 12, 0, 0, 0, time.FixedZone("UTC", 0))},
			nil,
		},
		{
			"Invalid Enum fields",
			generated.SearchForTransactionsParams{TxType: strPtr("micro"), SigType: strPtr("handshake")},
			idb.TransactionFilter{},
			[]string{"invalid sigtype", "invalid transaction type"},
		},
		/*
			{
				"Invalid Base64 field",
				generated.SearchForTransactionsParams{Noteprefix:strPtr("U29tZURhdGE{}{}{}=")},
				idb.TransactionFilter{},
				[]string{ "illegal base64 data" },
			},
			{
				"Invalid Date time fields",
				generated.SearchForTransactionsParams{AfterTime:strPtr("2020-03-04T12:00:00")},
				idb.TransactionFilter{},
				[]string{"unable to decode 'after-time'"},
			},
		*/
	}

	for _, test := range tests {
		//test := test
		t.Run(test.name, func(t *testing.T) {
			//t.Parallel()
			filter, err := transactionParamsToTransactionFilter(test.params)
			if test.errorContains != nil {
				for _, msg := range test.errorContains {
					assert.Contains(t, err.Error(), msg)
				}
			} else {
				assert.NoError(t, err)
			}
			assert.Equal(t, test.errorContains != nil, err != nil)
			assert.Equal(t, test.filter, filter)
		})
	}
}

func loadResourceFileOrPanic(path string) []byte {
	data, err := ioutil.ReadFile(path)
	if err != nil {
		panic(fmt.Sprintf("Failed to load resource file: '%s'", path))
	}
	return data
}

func loadTransactionFromFile(path string) generated.Transaction {
	data := loadResourceFileOrPanic(path)
	var ret generated.Transaction
	if err := json.Unmarshal(data, &ret); err != nil {
		panic(fmt.Sprintf("Failed to build transaction from file: %s", path))
	}
	return ret
}

func TestFetchTransactions(t *testing.T) {
	// Add in txnRows (with TxnBytes to parse), verify that they are properly serialized to generated.TransactionResponse
	tests := []struct {
		name     string
		txnBytes [][]byte
		response []generated.Transaction
	}{
		{
			name: "Payment",
			txnBytes: [][]byte{
				loadResourceFileOrPanic("test_resources/payment.txn"),
			},
			response: []generated.Transaction{
				loadTransactionFromFile("test_resources/payment.response"),
			},
		},
		{
			name: "Key Registration",
			txnBytes: [][]byte{
				loadResourceFileOrPanic("test_resources/keyreg.txn"),
			},
			response: []generated.Transaction{
				loadTransactionFromFile("test_resources/keyreg.response"),
			},
		},
		{
			name: "Asset Configuration",
			txnBytes: [][]byte{
				loadResourceFileOrPanic("test_resources/asset_config.txn"),
			},
			response: []generated.Transaction{
				loadTransactionFromFile("test_resources/asset_config.response"),
			},
		},
		{
			name: "Asset Transfer",
			txnBytes: [][]byte{
				loadResourceFileOrPanic("test_resources/asset_transfer.txn"),
			},
			response: []generated.Transaction{
				loadTransactionFromFile("test_resources/asset_transfer.response"),
			},
		},
		{
			name: "Asset Freeze",
			txnBytes: [][]byte{
				loadResourceFileOrPanic("test_resources/asset_freeze.txn"),
			},
			response: []generated.Transaction{
				loadTransactionFromFile("test_resources/asset_freeze.response"),
			},
		},
		{
			name: "Multisig Transaction",
			txnBytes: [][]byte{
				loadResourceFileOrPanic("test_resources/multisig.txn"),
			},
			response: []generated.Transaction{
				loadTransactionFromFile("test_resources/multisig.response"),
			},
		},
	}

	for _, test := range tests {
		t.Run(test.name, func(t *testing.T) {
			// Setup the mocked responses

			mockIndexer := &mocks.IndexerDb{}
			IndexerDb = mockIndexer
			si := ServerImplementation{
				EnableAddressSearchRoundRewind:true,
				db:mockIndexer,
			}

			ch := make(chan idb.TxnRow, len(test.txnBytes))
			for _, bytes := range test.txnBytes {
				txnRow := idb.TxnRow{
					Round:     1,
					RoundTime: time.Now(),
					Extra: idb.TxnExtra{
						AssetCloseAmount: 0,
					},
					Intra:    2,
					TxnBytes: bytes,
					Error:    nil,
				}
				ch <- txnRow
			}

			close(ch)
			var outCh <-chan idb.TxnRow = ch
			mockIndexer.On("Transactions", mock.Anything, mock.Anything).Return(outCh)

			// Call the function
			results, err := si.fetchTransactions(context.Background(), idb.TransactionFilter{})
			assert.NoError(t, err)

			/*
				fmt.Printf("Test: %s\n", test.name)
				for _, result := range results {
					fmt.Println("-------------------")
					str, _ := json.Marshal(result)
					fmt.Printf("%s\n", str)
				}
				fmt.Println("-------------------")
			*/

			// Verify the results
			assert.Equal(t, len(test.response), len(results))
			for i := range test.response {
				expected := test.response[i]
				actual := results[i]
				assert.Equal(t, expected, actual)
			}
		})
	}
}<|MERGE_RESOLUTION|>--- conflicted
+++ resolved
@@ -8,16 +8,6 @@
 	"testing"
 	"time"
 
-<<<<<<< HEAD
-/*
-func init() {
-	gen := genesis{
-		genesisHash: []byte("TestGenesisHash"),
-		genesisID:   "TestGenesisID",
-	}
-}
-*/
-=======
 	"github.com/stretchr/testify/assert"
 	"github.com/stretchr/testify/mock"
 
@@ -25,7 +15,6 @@
 	"github.com/algorand/indexer/idb"
 	"github.com/algorand/indexer/idb/mocks"
 )
->>>>>>> 375449d2
 
 func TestTransactionParamToTransactionFilter(t *testing.T) {
 	tests := []struct {
@@ -197,8 +186,8 @@
 			mockIndexer := &mocks.IndexerDb{}
 			IndexerDb = mockIndexer
 			si := ServerImplementation{
-				EnableAddressSearchRoundRewind:true,
-				db:mockIndexer,
+				EnableAddressSearchRoundRewind: true,
+				db:                             mockIndexer,
 			}
 
 			ch := make(chan idb.TxnRow, len(test.txnBytes))
