--- conflicted
+++ resolved
@@ -831,49 +831,6 @@
 			}
 		}
 	}
-<<<<<<< HEAD
-=======
-	if len(updates.AcfgUpdates) > 0 {
-		any = true
-		setacfg, err := tx.Prepare(`INSERT INTO asset (index, creator_addr, params, created_at, deleted) VALUES ($1, $2, $3, $4, false) ON CONFLICT (index) DO UPDATE SET params = EXCLUDED.params, deleted = false`)
-		if err != nil {
-			return fmt.Errorf("prepare set asset, %v", err)
-		}
-		defer setacfg.Close()
-		getacfg, err := tx.Prepare(`SELECT params FROM asset WHERE index = $1`)
-		if err != nil {
-			return fmt.Errorf("prepare get asset, %v", err)
-		}
-		defer getacfg.Close()
-		for _, au := range updates.AcfgUpdates {
-			if au.AssetID == debugAsset {
-				db.log.Errorf("%d acfg %s %s", round, b64(au.Creator[:]), obs(au))
-			}
-			var outparams string
-			if au.IsNew {
-				outparams = string(json.Encode(au.Params))
-			} else {
-				row := getacfg.QueryRow(au.AssetID)
-				var paramjson []byte
-				err = row.Scan(&paramjson)
-				if err != nil {
-					return fmt.Errorf("get acfg %d, %v", au.AssetID, err)
-				}
-				var old atypes.AssetParams
-				err = json.Decode(paramjson, &old)
-				if err != nil {
-					return fmt.Errorf("bad acgf json %d, %v", au.AssetID, err)
-				}
-				np := types.MergeAssetConfig(old, au.Params)
-				outparams = string(json.Encode(np))
-			}
-			_, err = setacfg.Exec(au.AssetID, au.Creator[:], outparams, round)
-			if err != nil {
-				return fmt.Errorf("update asset, %v", err)
-			}
-		}
-	}
->>>>>>> 63e8949c
 	if len(updates.TxnAssetUpdates) > 0 {
 		any = true
 		uta, err := tx.Prepare(`UPDATE txn SET asset = $1 WHERE round = $2 AND intra = $3`)
@@ -890,7 +847,6 @@
 	}
 	if len(updates.AssetUpdates) > 0 && len(updates.AssetUpdates[0]) > 0 {
 		any = true
-<<<<<<< HEAD
 
 		////////////////
 		// Asset Xfer //
@@ -901,21 +857,14 @@
 		// TODO: This isn't working yet
 		seta, err := tx.Prepare(`INSERT INTO account_asset (addr, assetid, amount, frozen, created_at, deleted) VALUES ($1, $2, $3, $4, $5, false) ON CONFLICT (addr, assetid) DO UPDATE SET amount = account_asset.amount + EXCLUDED.amount, frozen = (EXCLUDED.frozen AND account_asset.deleted) OR account_asset.frozen, deleted = false`)
 		//seta, err := tx.Prepare(`INSERT INTO account_asset (addr, assetid, amount, frozen, created_at, deleted) VALUES ($1, $2, $3, $4, $5, false) ON CONFLICT (addr, assetid) DO UPDATE SET amount = account_asset.amount + EXCLUDED.amount, frozen = EXCLUDED.frozen, deleted = false`)
-=======
-		// Create new account_asset, or initialize a previously destroyed asset.
-		seta, err := tx.Prepare(`INSERT INTO account_asset (addr, assetid, amount, frozen, created_at, deleted) VALUES ($1, $2, $3, $4, $5, false) ON CONFLICT (addr, assetid) DO UPDATE SET amount = account_asset.amount + EXCLUDED.amount, deleted = false`)
->>>>>>> 63e8949c
 		if err != nil {
 			return fmt.Errorf("prepare set account_asset, %v", err)
 		}
 		defer seta.Close()
 
-<<<<<<< HEAD
 		/////////////////
 		// Asset Close //
 		/////////////////
-=======
->>>>>>> 63e8949c
 		// On asset opt-out attach some extra "apply data" metadata to allow rewinding the asset close if requested.
 		acc, err := tx.Prepare(`WITH aaamount AS (SELECT ($1)::bigint as round, ($2)::bigint as intra, x.amount FROM account_asset x WHERE x.addr = $3 AND x.assetid = $4)
 UPDATE txn ut SET extra = jsonb_set(coalesce(ut.extra, '{}'::jsonb), '{aca}', to_jsonb(aaamount.amount)) FROM aaamount WHERE ut.round = aaamount.round AND ut.intra = aaamount.intra`)
@@ -938,7 +887,6 @@
 		}
 		defer acd.Close()
 
-<<<<<<< HEAD
 		//////////////////
 		// Asset Config //
 		//////////////////
@@ -952,17 +900,13 @@
 			return fmt.Errorf("prepare get asset, %v", err)
 		}
 		defer getacfg.Close()
-=======
->>>>>>> 63e8949c
 
 		for _, subround := range updates.AssetUpdates {
 			for addr, aulist := range subround {
 				for _, au := range aulist {
 					if au.AssetID == debugAsset {
 						db.log.Errorf("%d axfer %s %s", round, b64(addr[:]), obs(au))
-<<<<<<< HEAD
 					}
-
 
 					// Update / lookup default frozen
 					var frozen, ok bool
@@ -1016,16 +960,6 @@
 					// Close holding before continuing to next subround.
 					if au.Close != nil {
 						_, err = acc.Exec(au.Close.Round, au.Close.Offset, au.Close.Sender[:], au.AssetID)
-=======
-					}
-
-					// Apply deltas
-					if au.Delta.IsInt64() {
-						// easy case
-						delta := au.Delta.Int64()
-						// don't skip delta == 0; mark opt-in
-						_, err = seta.Exec(addr[:], au.AssetID, delta, au.DefaultFrozen, round)
->>>>>>> 63e8949c
 						if err != nil {
 							return fmt.Errorf("asset close record amount, %v", err)
 						}
@@ -1037,9 +971,9 @@
 						if err != nil {
 							return fmt.Errorf("asset close del, %v", err)
 						}
-<<<<<<< HEAD
 					}
 
+					// Asset Config
 					if au.Config != nil {
 						var outparams string
 						if au.Config.IsNew {
@@ -1062,50 +996,6 @@
 						_, err = setacfg.Exec(au.AssetID, au.Config.Creator[:], outparams, round)
 						if err != nil {
 							return fmt.Errorf("update asset, %v", err)
-=======
-					} else {
-						sign := au.Delta.Sign()
-						var mi big.Int
-						var step int64
-						if sign > 0 {
-							mi.SetInt64(math.MaxInt64)
-							step = math.MaxInt64
-						} else if sign < 0 {
-							mi.SetInt64(math.MinInt64)
-							step = math.MinInt64
-						} else {
-							continue
-						}
-						for !au.Delta.IsInt64() {
-							_, err = seta.Exec(addr[:], au.AssetID, step, au.DefaultFrozen, round)
-							if err != nil {
-								return fmt.Errorf("update account asset, %v", err)
-							}
-							au.Delta.Sub(&au.Delta, &mi)
-						}
-						sign = au.Delta.Sign()
-						if sign != 0 {
-							_, err = seta.Exec(addr[:], au.AssetID, au.Delta.Int64(), au.DefaultFrozen, round)
-							if err != nil {
-								return fmt.Errorf("update account asset, %v", err)
-							}
-						}
-					}
-
-					// Close holding before continuing to next subround.
-					if au.Closed != nil {
-						_, err = acc.Exec(au.Closed.Round, au.Closed.Offset, au.Closed.Sender[:], au.Closed.AssetID)
-						if err != nil {
-							return fmt.Errorf("asset close record amount, %v", err)
-						}
-						_, err = acs.Exec(au.Closed.CloseTo[:], au.Closed.AssetID, au.Closed.DefaultFrozen, au.Closed.Sender[:], au.Closed.AssetID, round)
-						if err != nil {
-							return fmt.Errorf("asset close send, %v", err)
-						}
-						_, err = acd.Exec(round, au.Closed.Sender[:], au.Closed.AssetID)
-						if err != nil {
-							return fmt.Errorf("asset close del, %v", err)
->>>>>>> 63e8949c
 						}
 					}
 				}
