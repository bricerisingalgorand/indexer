--- conflicted
+++ resolved
@@ -527,16 +527,9 @@
 	// The next subround starts when an account close has been detected
 	// Once a subround has been processed, move to the next subround and
 	// apply the updates.
-<<<<<<< HEAD
 	// AssetConfig transactions also trigger the end of a subround.
-	AssetUpdates    []map[[32]byte][]AssetUpdate
-	FreezeUpdates   []FreezeUpdate
-	AssetDestroys   []uint64
-=======
 	AssetUpdates  []map[[32]byte][]AssetUpdate
-	FreezeUpdates []FreezeUpdate
 	AssetDestroys []uint64
->>>>>>> 83ea6c12
 
 	AppGlobalDeltas []AppDelta
 	AppLocalDeltas  []AppDelta
@@ -550,7 +543,6 @@
 	ru.TxnAssetUpdates = nil
 	ru.AssetUpdates = nil
 	ru.AssetUpdates = append(ru.AssetUpdates, make(map[[32]byte][]AssetUpdate, 0))
-	ru.FreezeUpdates = nil
 	ru.AssetDestroys = nil
 	ru.AppGlobalDeltas = nil
 	ru.AppLocalDeltas = nil
