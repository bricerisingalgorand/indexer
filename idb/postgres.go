--- conflicted
+++ resolved
@@ -147,7 +147,6 @@
 		}
 	}
 
-<<<<<<< HEAD
 	_, err = addtxpart.Exec()
 	if err != nil {
 		return fmt.Errorf("during addtxp empty exec %v", err)
@@ -156,7 +155,7 @@
 	if err != nil {
 		return fmt.Errorf("during addtxp close %v", err)
 	}
-=======
+
 	var block types.Block
 	err = msgpack.Decode(headerbytes, &block)
 	if err != nil {
@@ -168,7 +167,6 @@
 		return err
 	}
 
->>>>>>> 9641935e
 	err = tx.Commit()
 	db.txrows = nil
 	db.txprows = nil
